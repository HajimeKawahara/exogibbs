##############################################################################
# Example: NUTS Sampling with Numpyro for Thermochemical Equilibrium
# -------------------------------------------------------------
# This example demonstrates how to use Numpyro's NUTS sampler to perform
# Bayesian inference on a thermochemical equilibrium problem, specifically
# for the HCO system. It includes Gibbs minimization and analytical validation.
#
# We infer the temperature and element abundances (bH, bC, bO) from noisy
# log number densities of species in the HCO system.
#

<<<<<<< HEAD
# Generates Ground-Truth\
=======
# Generates Ground-Truth
from exogibbs.api.thermochem import ThermoState
>>>>>>> c71e598d
from exogibbs.optimize.minimize import minimize_gibbs
from exogibbs.test.analytic_hcosystem import HCOSystem
from exogibbs.optimize.core import compute_ln_normalized_pressure
import numpy as np
import jax.numpy as jnp
from jax import config

config.update("jax_enable_x64", True)

##############################################################################
# Setup Test System and Parameters
# ---------------------------------
# We initialize the analytical HCO system and define the thermochemical
# equilibrium problem parameters.

# Initialize the analytic HCO system
hcosystem = HCOSystem()

# Define stoichiometric constraint matrix:
# Species order: [H₂, CO, CH₄, H₂O]
# Elements order: [H, C, O]
formula_matrix = jnp.array(
    [[2.0, 0.0, 0.0], [0.0, 1.0, 1.0], [4.0, 1.0, 0.0], [2.0, 0.0, 1.0]]
).T

# check if the formula matrix is full row rank
rank = np.linalg.matrix_rank(formula_matrix)
print("formula matrix is row-full rank",rank == formula_matrix.shape[0])

# Thermodynamic conditions
temperature_gt = 1500.0  # K
P = 1.5  # bar
Pref = 1.0  # bar, reference pressure
ln_normalized_pressure = compute_ln_normalized_pressure(P, Pref)

# Initial guess for log number densities
ln_nk = jnp.array([0.0, 0.0, 0.0, 0.0])  # log(n_H₂), log(n_CO), log(n_CH₄), log(n_H₂O)
ln_ntot = 0.0  # log(total number density)

def hvector_func(temperature):
    """Chemical potential function h(T) = μ°(T)/RT for [H₂, CO, CH₄, H₂O]"""
    return hcosystem.hv_hco(temperature)

# Element abundance constraint:
bH_gt = 0.5
bC_gt = 0.2
bO_gt = 0.3
b_element_vector_gt = jnp.array([bH_gt, bC_gt, bO_gt])  # H, C, O

# ThermoState instance
thermo_state_gt = ThermoState(temperature_gt, ln_normalized_pressure, b_element_vector_gt)

# Convergence criteria
epsilon_crit = 1e-11
max_iter = 1000
ln_nk_ground_truth = minimize_gibbs(
    thermo_state_gt,
    ln_nk,
    ln_ntot,
    formula_matrix,
    hvector_func,
    epsilon_crit=epsilon_crit,
    max_iter=max_iter,
)


print(
    f"Log number densities (GT): ln(n_H2)={ln_nk_ground_truth[0]:.6f}, ln(n_CO)={ln_nk_ground_truth[1]:.6f}, ln(n_CH4)={ln_nk_ground_truth[2]:.6f}, ln(n_H2O)={ln_nk_ground_truth[3]:.6f}"
)

from numpy.random import normal
sigma = 0.1
ln_nk_obs = jnp.array(ln_nk_ground_truth + normal(0, sigma, ln_nk_ground_truth.shape))
print(ln_nk_obs)

# Numpyro
from numpyro.infer import MCMC, NUTS
import numpyro.distributions as dist
import numpyro
from jax import random

def model_prob(ln_nk_obs):

    #atmospheric/spectral model parameters priors
    bH = numpyro.sample('bH', dist.Uniform(0.1, 1.0))
    bC = numpyro.sample('bC', dist.Uniform(0.1, 0.3))
    bO = numpyro.sample('bO', dist.Uniform(0.1, 0.5))
    b_element_vector = jnp.array([bH, bC, bO]) 
    logT = numpyro.sample('logT', dist.Uniform(3.0, 3.5)) 
    temperature = 10**(logT)
    numpyro.deterministic('temperature', temperature)
    
    # ThermoState instance
    thermo_state = ThermoState(temperature, ln_normalized_pressure, b_element_vector)

    mu_ln_nk = minimize_gibbs(
    thermo_state,
    ln_nk,
    ln_ntot,
    formula_matrix,
    hvector_func,
    epsilon_crit=epsilon_crit,
    max_iter=max_iter,
    )

    numpyro.sample('ln_nk', dist.Normal(jnp.array(mu_ln_nk), sigma), obs=ln_nk_obs)

# Set up MCMC sampling
rng_key = random.PRNGKey(0)
rng_key, rng_key_ = random.split(rng_key)
num_warmup, num_samples = 1500, 1000
#kernel = NUTS(model_prob, forward_mode_differentiation=True)
kernel = NUTS(model_prob, forward_mode_differentiation=False)

# Run MCMC
mcmc = MCMC(kernel, num_warmup=num_warmup, num_samples=num_samples)
mcmc.run(rng_key_, ln_nk_obs=jnp.array(ln_nk_obs))
mcmc.print_summary()

import arviz
import matplotlib.pyplot as plt
pararr = ['temperature', 'bH', 'bC', 'bO']
arviz.plot_pair(arviz.from_numpyro(mcmc),
                kind='kde',
                divergences=False,
                marginals=True,
                var_names=pararr)
plt.show()<|MERGE_RESOLUTION|>--- conflicted
+++ resolved
@@ -9,12 +9,8 @@
 # log number densities of species in the HCO system.
 #
 
-<<<<<<< HEAD
-# Generates Ground-Truth\
-=======
 # Generates Ground-Truth
 from exogibbs.api.thermochem import ThermoState
->>>>>>> c71e598d
 from exogibbs.optimize.minimize import minimize_gibbs
 from exogibbs.test.analytic_hcosystem import HCOSystem
 from exogibbs.optimize.core import compute_ln_normalized_pressure
